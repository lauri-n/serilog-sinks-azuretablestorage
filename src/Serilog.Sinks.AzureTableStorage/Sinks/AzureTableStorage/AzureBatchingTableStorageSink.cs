﻿// Copyright 2014 Serilog Contributors
//
// Licensed under the Apache License, Version 2.0 (the "License");
// you may not use this file except in compliance with the License.
// You may obtain a copy of the License at
//
//     http://www.apache.org/licenses/LICENSE-2.0
//
// Unless required by applicable law or agreed to in writing, software
// distributed under the License is distributed on an "AS IS" BASIS,
// WITHOUT WARRANTIES OR CONDITIONS OF ANY KIND, either express or implied.
// See the License for the specific language governing permissions and
// limitations under the License.

using System;
using System.Collections.Generic;
using System.Threading;
using Microsoft.WindowsAzure.Storage;
using Microsoft.WindowsAzure.Storage.Table;
using Serilog.Events;
using Serilog.Sinks.AzureTableStorageKeyGenerators;
using Serilog.Sinks.PeriodicBatching;
using System.Threading.Tasks;

namespace Serilog.Sinks.AzureTableStorage
{
    /// <summary>
    /// Writes log events as records to an Azure Table Storage table.
    /// </summary>
    public class AzureBatchingTableStorageSink : PeriodicBatchingSink
    {
        readonly int _waitTimeoutMilliseconds = Timeout.Infinite;
        readonly IFormatProvider _formatProvider;
        private readonly IBatchKeyGenerator _batchKeyGenerator;
        readonly CloudTable _table;

        /// <summary>
        /// Construct a sink that saves logs to the specified storage account.
        /// </summary>
        /// <param name="storageAccount">The Cloud Storage Account to use to insert the log entries to.</param>
        /// <param name="formatProvider">Supplies culture-specific formatting information, or null.</param>
        /// <param name="batchSizeLimit"></param>
        /// <param name="period"></param>
        /// <param name="storageTableName">Table name that log entries will be written to. Note: Optional, setting this may impact performance</param>
        public AzureBatchingTableStorageSink(
            CloudStorageAccount storageAccount,
            IFormatProvider formatProvider,
            int batchSizeLimit,
            TimeSpan period,
            string storageTableName = null)
            : this(storageAccount, formatProvider, batchSizeLimit, period, storageTableName, new DefaultBatchKeyGenerator())
            
        {
        }

        /// <summary>
        /// Construct a sink that saves logs to the specified storage account.
        /// </summary>
        /// <param name="storageAccount">The Cloud Storage Account to use to insert the log entries to.</param>
        /// <param name="formatProvider">Supplies culture-specific formatting information, or null.</param>
        /// <param name="batchSizeLimit"></param>
        /// <param name="period"></param>
        /// <param name="storageTableName">Table name that log entries will be written to. Note: Optional, setting this may impact performance</param>
        /// <param name="batchKeyGenerator">generator used for partition keys and row keys</param>
        public AzureBatchingTableStorageSink(
            CloudStorageAccount storageAccount,
            IFormatProvider formatProvider,
            int batchSizeLimit,
            TimeSpan period,
            string storageTableName = null,
            IBatchKeyGenerator batchKeyGenerator = null)
            : base(batchSizeLimit, period)
        {
            if (batchSizeLimit < 1 || batchSizeLimit > 100)
                throw new ArgumentException("batchSizeLimit must be between 1 and 100 for Azure Table Storage");
            _formatProvider = formatProvider;
            _batchKeyGenerator = batchKeyGenerator ?? new DefaultBatchKeyGenerator();
            var tableClient = storageAccount.CreateCloudTableClient();

            if (string.IsNullOrEmpty(storageTableName)) storageTableName = typeof(LogEventEntity).Name;

            _table = tableClient.GetTableReference(storageTableName);
<<<<<<< HEAD
            _table.CreateIfNotExists();

=======
            _table.CreateIfNotExistsAsync().SyncContextSafeWait(_waitTimeoutMilliseconds);
>>>>>>> 4b10572c
        }

        protected override async Task EmitBatchAsync(IEnumerable<LogEvent> events)
        {
<<<<<<< HEAD
            TableBatchOperation operation = new TableBatchOperation();
            _batchKeyGenerator.StartBatch();

            string lastPartitionKey = null;
=======
            var operation = new TableBatchOperation();

            var first = true;
>>>>>>> 4b10572c

            foreach (var logEvent in events)
            {
                var partitionKey = _batchKeyGenerator.GeneratePartitionKey(logEvent);

                if (partitionKey != lastPartitionKey)
                {
                    lastPartitionKey = partitionKey;
                    if (operation.Count > 0)
                    {
                        _table.ExecuteBatch(operation);
                        operation = new TableBatchOperation();
                        _batchKeyGenerator.StartBatch();
                    }
                }
                var logEventEntity = new LogEventEntity(
                    logEvent,
                    _formatProvider,
                    partitionKey,
                    _batchKeyGenerator.GenerateRowKey(logEvent)
                    );
                operation.Add(TableOperation.Insert(logEventEntity));
            }
<<<<<<< HEAD
            if (operation.Count > 0)
            {
                _table.ExecuteBatch(operation);
            }
=======

            await _table.ExecuteBatchAsync(operation);
>>>>>>> 4b10572c
        }
    }
}<|MERGE_RESOLUTION|>--- conflicted
+++ resolved
@@ -80,26 +80,15 @@
             if (string.IsNullOrEmpty(storageTableName)) storageTableName = typeof(LogEventEntity).Name;
 
             _table = tableClient.GetTableReference(storageTableName);
-<<<<<<< HEAD
-            _table.CreateIfNotExists();
-
-=======
             _table.CreateIfNotExistsAsync().SyncContextSafeWait(_waitTimeoutMilliseconds);
->>>>>>> 4b10572c
         }
 
         protected override async Task EmitBatchAsync(IEnumerable<LogEvent> events)
         {
-<<<<<<< HEAD
             TableBatchOperation operation = new TableBatchOperation();
             _batchKeyGenerator.StartBatch();
 
             string lastPartitionKey = null;
-=======
-            var operation = new TableBatchOperation();
-
-            var first = true;
->>>>>>> 4b10572c
 
             foreach (var logEvent in events)
             {
@@ -123,15 +112,10 @@
                     );
                 operation.Add(TableOperation.Insert(logEventEntity));
             }
-<<<<<<< HEAD
             if (operation.Count > 0)
             {
-                _table.ExecuteBatch(operation);
+                await _table.ExecuteBatchAsync(operation);
             }
-=======
-
-            await _table.ExecuteBatchAsync(operation);
->>>>>>> 4b10572c
         }
     }
 }