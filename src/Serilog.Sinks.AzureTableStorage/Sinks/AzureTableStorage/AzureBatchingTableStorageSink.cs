﻿// Copyright 2014 Serilog Contributors
//
// Licensed under the Apache License, Version 2.0 (the "License");
// you may not use this file except in compliance with the License.
// You may obtain a copy of the License at
//
//     http://www.apache.org/licenses/LICENSE-2.0
//
// Unless required by applicable law or agreed to in writing, software
// distributed under the License is distributed on an "AS IS" BASIS,
// WITHOUT WARRANTIES OR CONDITIONS OF ANY KIND, either express or implied.
// See the License for the specific language governing permissions and
// limitations under the License.

<<<<<<< HEAD
using System;
using System.Collections.Generic;
using System.Threading;
using System.Threading.Tasks;
using Microsoft.WindowsAzure.Storage;
using Microsoft.WindowsAzure.Storage.Table;
using Serilog.Events;
using Serilog.Sinks.AzureTableStorage.KeyGenerator;
using Serilog.Sinks.PeriodicBatching;
=======
using Microsoft.WindowsAzure.Storage;
using Microsoft.WindowsAzure.Storage.Table;
using Serilog.Events;
using Serilog.Sinks.AzureTableStorage.AzureTableProvider;
using Serilog.Sinks.AzureTableStorage.KeyGenerator;
using Serilog.Sinks.PeriodicBatching;
using System;
using System.Collections.Generic;
using System.Threading;
using System.Threading.Tasks;
>>>>>>> 7408186b

namespace Serilog.Sinks.AzureTableStorage
{
    /// <summary>
    /// Writes log events as records to an Azure Table Storage table.
    /// </summary>
    public class AzureBatchingTableStorageSink : PeriodicBatchingSink
    {
<<<<<<< HEAD
        private readonly int _waitTimeoutMilliseconds = Timeout.Infinite;
        private readonly IFormatProvider _formatProvider;
        private readonly IKeyGenerator _keyGenerator;
        private readonly CloudTable _table;
=======
        readonly int _waitTimeoutMilliseconds = Timeout.Infinite;
        readonly IFormatProvider _formatProvider;
        readonly IKeyGenerator _keyGenerator;
        readonly CloudStorageAccount _storageAccount;
        readonly ICloudTableProvider _cloudTableProvider;
>>>>>>> 7408186b

        /// <summary>
        /// Construct a sink that saves logs to the specified storage account.
        /// </summary>
        /// <param name="storageAccount">The Cloud Storage Account to use to insert the log entries to.</param>
        /// <param name="formatProvider">Supplies culture-specific formatting information, or null.</param>
        /// <param name="batchSizeLimit"></param>
        /// <param name="period"></param>
        /// <param name="storageTableName">Table name that log entries will be written to. Note: Optional, setting this may impact performance</param>
        /// <param name="rollOnDateChange">Roll on to create new table on date change.</param>
        public AzureBatchingTableStorageSink(
            CloudStorageAccount storageAccount,
            IFormatProvider formatProvider,
            int batchSizeLimit,
            TimeSpan period,
<<<<<<< HEAD
            string storageTableName = null)
            : this(storageAccount, formatProvider, batchSizeLimit, period, storageTableName, new DefaultKeyGenerator())
=======
            string storageTableName = null,
            bool rollOnDateChange = false)
            : this(storageAccount, formatProvider, batchSizeLimit, period, storageTableName, new DefaultKeyGenerator(), rollOnDateChange)
>>>>>>> 7408186b
        {
        }

        /// <summary>
        /// Construct a sink that saves logs to the specified storage account.
        /// </summary>
        /// <param name="storageAccount">The Cloud Storage Account to use to insert the log entries to.</param>
        /// <param name="formatProvider">Supplies culture-specific formatting information, or null.</param>
        /// <param name="batchSizeLimit"></param>
        /// <param name="period"></param>
        /// <param name="storageTableName">Table name that log entries will be written to. Note: Optional, setting this may impact performance</param>
        /// <param name="keyGenerator">generator used for partition keys and row keys</param>
        /// <param name="bypassTableCreationValidation">Bypass the exception in case the table creation fails.</param>
<<<<<<< HEAD
=======
        /// <param name="cloudTableProvider">Cloud table provider to get current log table.</param>
>>>>>>> 7408186b
        public AzureBatchingTableStorageSink(
            CloudStorageAccount storageAccount,
            IFormatProvider formatProvider,
            int batchSizeLimit,
            TimeSpan period,
            string storageTableName = null,
            IKeyGenerator keyGenerator = null,
<<<<<<< HEAD
            bool bypassTableCreationValidation = false)
=======
            bool bypassTableCreationValidation = false,
            ICloudTableProvider cloudTableProvider = null)
>>>>>>> 7408186b
            : base(batchSizeLimit, period)
        {
            if (batchSizeLimit < 1 || batchSizeLimit > 100)
                throw new ArgumentException("batchSizeLimit must be between 1 and 100 for Azure Table Storage");

            _formatProvider = formatProvider;
            _keyGenerator = keyGenerator ?? new DefaultKeyGenerator();

            if (string.IsNullOrEmpty(storageTableName))
            {
                storageTableName = typeof(LogEventEntity).Name;
            }

<<<<<<< HEAD
            _table = tableClient.GetTableReference(storageTableName);

            // In some cases (e.g.: SAS URI), we might not have enough permissions to create the table if
            // it does not already exists. So, if we are in that case, we ignore the error as per bypassTableCreationValidation.
            try
            {
                _table.CreateIfNotExistsAsync().SyncContextSafeWait(_waitTimeoutMilliseconds);
            }
            catch (Exception ex)
            {
                Debugging.SelfLog.WriteLine($"Failed to create table: {ex}");
                if (!bypassTableCreationValidation)
                {
                    throw;
                }
            }
=======
            _storageAccount = storageAccount;
            _cloudTableProvider = cloudTableProvider ?? new DefaultCloudTableProvider(storageTableName, bypassTableCreationValidation);
>>>>>>> 7408186b
        }

        protected override async Task EmitBatchAsync(IEnumerable<LogEvent> events)
        {
            var table = _cloudTableProvider.GetCloudTable(_storageAccount);
            TableBatchOperation operation = new TableBatchOperation();

            string lastPartitionKey = null;

            foreach (var logEvent in events)
            {
                var partitionKey = _keyGenerator.GeneratePartitionKey(logEvent);

                if (partitionKey != lastPartitionKey)
                {
                    lastPartitionKey = partitionKey;
                    if (operation.Count > 0)
                    {
<<<<<<< HEAD
                        await _table.ExecuteBatchAsync(operation).ConfigureAwait(false);
=======
                        await table.ExecuteBatchAsync(operation).ConfigureAwait(false);
>>>>>>> 7408186b
                        operation = new TableBatchOperation();
                    }
                }
                var logEventEntity = new LogEventEntity(
                    logEvent,
                    _formatProvider,
                    partitionKey,
                    _keyGenerator.GenerateRowKey(logEvent)
                    );
                operation.Add(TableOperation.Insert(logEventEntity));
            }
            if (operation.Count > 0)
            {
<<<<<<< HEAD
                await _table.ExecuteBatchAsync(operation).ConfigureAwait(false);
=======
                await table.ExecuteBatchAsync(operation).ConfigureAwait(false);
>>>>>>> 7408186b
            }
        }
    }
}<|MERGE_RESOLUTION|>--- conflicted
+++ resolved
@@ -12,17 +12,7 @@
 // See the License for the specific language governing permissions and
 // limitations under the License.
 
-<<<<<<< HEAD
-using System;
-using System.Collections.Generic;
-using System.Threading;
 using System.Threading.Tasks;
-using Microsoft.WindowsAzure.Storage;
-using Microsoft.WindowsAzure.Storage.Table;
-using Serilog.Events;
-using Serilog.Sinks.AzureTableStorage.KeyGenerator;
-using Serilog.Sinks.PeriodicBatching;
-=======
 using Microsoft.WindowsAzure.Storage;
 using Microsoft.WindowsAzure.Storage.Table;
 using Serilog.Events;
@@ -33,7 +23,6 @@
 using System.Collections.Generic;
 using System.Threading;
 using System.Threading.Tasks;
->>>>>>> 7408186b
 
 namespace Serilog.Sinks.AzureTableStorage
 {
@@ -42,18 +31,11 @@
     /// </summary>
     public class AzureBatchingTableStorageSink : PeriodicBatchingSink
     {
-<<<<<<< HEAD
-        private readonly int _waitTimeoutMilliseconds = Timeout.Infinite;
-        private readonly IFormatProvider _formatProvider;
-        private readonly IKeyGenerator _keyGenerator;
-        private readonly CloudTable _table;
-=======
         readonly int _waitTimeoutMilliseconds = Timeout.Infinite;
         readonly IFormatProvider _formatProvider;
         readonly IKeyGenerator _keyGenerator;
         readonly CloudStorageAccount _storageAccount;
         readonly ICloudTableProvider _cloudTableProvider;
->>>>>>> 7408186b
 
         /// <summary>
         /// Construct a sink that saves logs to the specified storage account.
@@ -63,20 +45,15 @@
         /// <param name="batchSizeLimit"></param>
         /// <param name="period"></param>
         /// <param name="storageTableName">Table name that log entries will be written to. Note: Optional, setting this may impact performance</param>
-        /// <param name="rollOnDateChange">Roll on to create new table on date change.</param>
+        /// <param name="cloudTableProvider">Cloud table provider to get current log table.</param>
         public AzureBatchingTableStorageSink(
             CloudStorageAccount storageAccount,
             IFormatProvider formatProvider,
             int batchSizeLimit,
             TimeSpan period,
-<<<<<<< HEAD
-            string storageTableName = null)
-            : this(storageAccount, formatProvider, batchSizeLimit, period, storageTableName, new DefaultKeyGenerator())
-=======
             string storageTableName = null,
-            bool rollOnDateChange = false)
-            : this(storageAccount, formatProvider, batchSizeLimit, period, storageTableName, new DefaultKeyGenerator(), rollOnDateChange)
->>>>>>> 7408186b
+            ICloudTableProvider cloudTableProvider = null)
+            : this(storageAccount, formatProvider, batchSizeLimit, period, storageTableName, new DefaultKeyGenerator(), cloudTableProvider: cloudTableProvider)
         {
         }
 
@@ -90,10 +67,7 @@
         /// <param name="storageTableName">Table name that log entries will be written to. Note: Optional, setting this may impact performance</param>
         /// <param name="keyGenerator">generator used for partition keys and row keys</param>
         /// <param name="bypassTableCreationValidation">Bypass the exception in case the table creation fails.</param>
-<<<<<<< HEAD
-=======
         /// <param name="cloudTableProvider">Cloud table provider to get current log table.</param>
->>>>>>> 7408186b
         public AzureBatchingTableStorageSink(
             CloudStorageAccount storageAccount,
             IFormatProvider formatProvider,
@@ -101,12 +75,8 @@
             TimeSpan period,
             string storageTableName = null,
             IKeyGenerator keyGenerator = null,
-<<<<<<< HEAD
-            bool bypassTableCreationValidation = false)
-=======
             bool bypassTableCreationValidation = false,
             ICloudTableProvider cloudTableProvider = null)
->>>>>>> 7408186b
             : base(batchSizeLimit, period)
         {
             if (batchSizeLimit < 1 || batchSizeLimit > 100)
@@ -120,27 +90,8 @@
                 storageTableName = typeof(LogEventEntity).Name;
             }
 
-<<<<<<< HEAD
-            _table = tableClient.GetTableReference(storageTableName);
-
-            // In some cases (e.g.: SAS URI), we might not have enough permissions to create the table if
-            // it does not already exists. So, if we are in that case, we ignore the error as per bypassTableCreationValidation.
-            try
-            {
-                _table.CreateIfNotExistsAsync().SyncContextSafeWait(_waitTimeoutMilliseconds);
-            }
-            catch (Exception ex)
-            {
-                Debugging.SelfLog.WriteLine($"Failed to create table: {ex}");
-                if (!bypassTableCreationValidation)
-                {
-                    throw;
-                }
-            }
-=======
             _storageAccount = storageAccount;
             _cloudTableProvider = cloudTableProvider ?? new DefaultCloudTableProvider(storageTableName, bypassTableCreationValidation);
->>>>>>> 7408186b
         }
 
         protected override async Task EmitBatchAsync(IEnumerable<LogEvent> events)
@@ -159,11 +110,7 @@
                     lastPartitionKey = partitionKey;
                     if (operation.Count > 0)
                     {
-<<<<<<< HEAD
-                        await _table.ExecuteBatchAsync(operation).ConfigureAwait(false);
-=======
                         await table.ExecuteBatchAsync(operation).ConfigureAwait(false);
->>>>>>> 7408186b
                         operation = new TableBatchOperation();
                     }
                 }
@@ -177,11 +124,7 @@
             }
             if (operation.Count > 0)
             {
-<<<<<<< HEAD
-                await _table.ExecuteBatchAsync(operation).ConfigureAwait(false);
-=======
                 await table.ExecuteBatchAsync(operation).ConfigureAwait(false);
->>>>>>> 7408186b
             }
         }
     }
